package mssql

import (
	"context"
	"fmt"
	"math/rand"
	"strings"
	"testing"
	"time"

	"github.com/grafana/grafana-plugin-sdk-go/data"
	"github.com/grafana/grafana/pkg/components/securejsondata"
	"github.com/grafana/grafana/pkg/components/simplejson"
	"github.com/grafana/grafana/pkg/infra/log"
	"github.com/grafana/grafana/pkg/models"
	"github.com/grafana/grafana/pkg/plugins"
	"github.com/grafana/grafana/pkg/services/sqlstore/sqlutil"
	"github.com/grafana/grafana/pkg/tsdb/sqleng"
<<<<<<< HEAD
=======
	. "github.com/smartystreets/goconvey/convey"
	"github.com/stretchr/testify/assert"
>>>>>>> daabf64a
	"github.com/stretchr/testify/require"
	"xorm.io/xorm"
)

// To run this test, remove the Skip from SkipConvey
// The tests require a MSSQL db named grafanatest and a user/password grafana/Password!
// Use the docker/blocks/mssql_tests/docker-compose.yaml to spin up a
// preconfigured MSSQL server suitable for running these tests.
// There is also a datasource and dashboard provisioned by devenv scripts that you can
// use to verify that the generated data are visualized as expected, see
// devenv/README.md for setup instructions.
// If needed, change the variable below to the IP address of the database.
var serverIP = "localhost"

func TestMSSQL(t *testing.T) {
<<<<<<< HEAD
	x := InitMSSQLTestDB(t)
	origXormEngine := sqleng.NewXormEngine
	sqleng.NewXormEngine = func(d, c string) (*xorm.Engine, error) {
		return x, nil
	}
	origInterpolate := sqleng.Interpolate
	sqleng.Interpolate = func(query plugins.DataSubQuery, timeRange plugins.DataTimeRange, sql string) (string, error) {
		return sql, nil
	}
=======
	SkipConvey("MSSQL", t, func() {
		x := initMSSQLTestDB(t)

		origXormEngine := sqleng.NewXormEngine
		sqleng.NewXormEngine = func(d, c string) (*xorm.Engine, error) {
			return x, nil
		}

		origInterpolate := sqleng.Interpolate
		sqleng.Interpolate = func(query plugins.DataSubQuery, timeRange plugins.DataTimeRange, sql string) (string, error) {
			return sql, nil
		}
>>>>>>> daabf64a

	endpoint, err := NewExecutor(&models.DataSource{
		JsonData:       simplejson.New(),
		SecureJsonData: securejsondata.SecureJsonData{},
	})
	require.NoError(t, err)

	sess := x.NewSession()
	fromStart := time.Date(2018, 3, 15, 13, 0, 0, 0, time.UTC).In(time.Local)

	t.Cleanup(func() {
		sess.Close()
		sqleng.NewXormEngine = origXormEngine
		sqleng.Interpolate = origInterpolate
	})

	t.Run("Given a table with different native data types", func(t *testing.T) {
		sql := `
					IF OBJECT_ID('dbo.[mssql_types]', 'U') IS NOT NULL
						DROP TABLE dbo.[mssql_types]

					CREATE TABLE [mssql_types] (
						c_bit bit,

						c_tinyint tinyint,
						c_smallint smallint,
						c_int int,
						c_bigint bigint,

						c_money money,
						c_smallmoney smallmoney,
						c_numeric numeric(10,5),
						c_real real,
						c_decimal decimal(10,2),
						c_float float,

						c_char char(10),
						c_varchar varchar(10),
						c_text text,

						c_nchar nchar(12),
						c_nvarchar nvarchar(12),
						c_ntext ntext,

						c_datetime datetime,
						c_datetime2 datetime2,
						c_smalldatetime smalldatetime,
						c_date date,
						c_time time,
						c_datetimeoffset datetimeoffset,

						c_uuid uniqueidentifier
					)
				`

		_, err := sess.Exec(sql)
		require.NoError(t, err)

		dt := time.Date(2018, 3, 14, 21, 20, 6, 527e6, time.UTC)
		dtFormat := "2006-01-02 15:04:05.999999999"
		d := dt.Format(dtFormat)
		dt2 := time.Date(2018, 3, 14, 21, 20, 6, 8896406e2, time.UTC)
		dt2Format := "2006-01-02 15:04:05.999999999 -07:00"
		d2 := dt2.Format(dt2Format)
		uuid := "B33D42A3-AC5A-4D4C-81DD-72F3D5C49025"

		sql = fmt.Sprintf(`
				INSERT INTO [mssql_types]
				SELECT
		    1, 5, 20020, 980300, 1420070400, '$20000.15', '£2.15', 12345.12,
		    1.11, 2.22, 3.33,
					'char10', 'varchar10', 'text',
					N'☺nchar12☺', N'☺nvarchar12☺', N'☺text☺',
					CAST('%s' AS DATETIME), CAST('%s' AS DATETIME2), CAST('%s' AS SMALLDATETIME), CAST('%s' AS DATE), CAST('%s' AS TIME), SWITCHOFFSET(CAST('%s' AS DATETIMEOFFSET), '-07:00'),
					CONVERT(uniqueidentifier, '%s')
		`, d, d2, d, d, d, d2, uuid)

		_, err = sess.Exec(sql)
		require.NoError(t, err)

		t.Run("When doing a table query should map MSSQL column types to Go types", func(t *testing.T) {
			query := plugins.DataQuery{
				Queries: []plugins.DataSubQuery{
					{
						Model: simplejson.NewFromAny(map[string]interface{}{
							"rawSql": "SELECT * FROM mssql_types",
							"format": "table",
						}),
						RefID: "A",
					},
				},
			}

			resp, err := endpoint.DataQuery(context.Background(), nil, query)
			queryResult := resp.Results["A"]
			require.NoError(t, err)

			frames, _ := queryResult.Dataframes.Decoded()
			require.Equal(t, 1, len(frames))
			require.Equal(t, 24, len(frames[0].Fields))

			require.Equal(t, true, *frames[0].Fields[0].At(0).(*bool))
			require.Equal(t, int64(5), *frames[0].Fields[1].At(0).(*int64))
			require.Equal(t, int64(20020), *frames[0].Fields[2].At(0).(*int64))
			require.Equal(t, int64(980300), *frames[0].Fields[3].At(0).(*int64))
			require.Equal(t, int64(1420070400), *frames[0].Fields[4].At(0).(*int64))

			require.Equal(t, float64(20000.15), *frames[0].Fields[5].At(0).(*float64))
			require.Equal(t, float64(2.15), *frames[0].Fields[6].At(0).(*float64))
			require.Equal(t, float64(12345.12), *frames[0].Fields[7].At(0).(*float64))
			require.Equal(t, float64(1.1100000143051147), *frames[0].Fields[8].At(0).(*float64))
			require.Equal(t, float64(2.22), *frames[0].Fields[9].At(0).(*float64))
			require.Equal(t, float64(3.33), *frames[0].Fields[10].At(0).(*float64))

			require.Equal(t, "char10    ", *frames[0].Fields[11].At(0).(*string))
			require.Equal(t, "varchar10", *frames[0].Fields[12].At(0).(*string))
			require.Equal(t, "text", *frames[0].Fields[13].At(0).(*string))

			require.Equal(t, "☺nchar12☺   ", *frames[0].Fields[14].At(0).(*string))
			require.Equal(t, "☺nvarchar12☺", *frames[0].Fields[15].At(0).(*string))
			require.Equal(t, "☺text☺", *frames[0].Fields[16].At(0).(*string))

			require.Equal(t, dt.Unix(), (*frames[0].Fields[17].At(0).(*time.Time)).Unix())
			require.Equal(t, dt2, *frames[0].Fields[18].At(0).(*time.Time))
			require.Equal(t, dt.Truncate(time.Minute), *frames[0].Fields[19].At(0).(*time.Time))
			require.Equal(t, dt.Truncate(24*time.Hour), *frames[0].Fields[20].At(0).(*time.Time))
			require.Equal(t, time.Date(1, 1, 1, dt.Hour(), dt.Minute(), dt.Second(), dt.Nanosecond(), time.UTC), *frames[0].Fields[21].At(0).(*time.Time))
			require.Equal(t, dt2.In(time.FixedZone("UTC-7", int(-7*60*60))).Unix(), (*frames[0].Fields[22].At(0).(*time.Time)).Unix())

			require.Equal(t, uuid, *frames[0].Fields[23].At(0).(*string))
		})
	})

	t.Run("Given a table with metrics that lacks data for some series ", func(t *testing.T) {
		sql := `
							IF OBJECT_ID('dbo.[metric]', 'U') IS NOT NULL
								DROP TABLE dbo.[metric]

							CREATE TABLE [metric] (
								time datetime,
								value int
							)
						`

		_, err := sess.Exec(sql)
		require.NoError(t, err)

		type metric struct {
			Time  time.Time
			Value int64
		}

		series := []*metric{}
		firstRange := genTimeRangeByInterval(fromStart, 10*time.Minute, 10*time.Second)
		secondRange := genTimeRangeByInterval(fromStart.Add(20*time.Minute), 10*time.Minute, 10*time.Second)

		for _, t := range firstRange {
			series = append(series, &metric{
				Time:  t,
				Value: 15,
			})
		}

		for _, t := range secondRange {
			series = append(series, &metric{
				Time:  t,
				Value: 20,
			})
		}

		_, err = sess.InsertMulti(series)
		require.NoError(t, err)

		t.Run("When doing a metric query using timeGroup", func(t *testing.T) {
			query := plugins.DataQuery{
				Queries: []plugins.DataSubQuery{
					{
						Model: simplejson.NewFromAny(map[string]interface{}{
							"rawSql": "SELECT $__timeGroup(time, '5m') AS time, avg(value) as value FROM metric GROUP BY $__timeGroup(time, '5m') ORDER BY 1",
							"format": "time_series",
						}),
						RefID: "A",
					},
				},
			}

			resp, err := endpoint.DataQuery(context.Background(), nil, query)
			require.NoError(t, err)
			queryResult := resp.Results["A"]
			require.NoError(t, queryResult.Error)

			frames, _ := queryResult.Dataframes.Decoded()
			require.Equal(t, 1, len(frames))
			// without fill this should result in 4 buckets
			require.Equal(t, 4, frames[0].Fields[0].Len())

			dt := fromStart

			for i := 0; i < 2; i++ {
				aValue := *frames[0].Fields[1].At(i).(*float64)
				aTime := *frames[0].Fields[0].At(i).(*time.Time)
				require.Equal(t, float64(15), aValue)
				require.Equal(t, dt, aTime)
				dt = dt.Add(5 * time.Minute)
			}

			// adjust for 10 minute gap between first and second set of points
			dt = dt.Add(10 * time.Minute)
			for i := 2; i < 4; i++ {
				aValue := *frames[0].Fields[1].At(i).(*float64)
				aTime := *frames[0].Fields[0].At(i).(*time.Time)
				require.Equal(t, float64(20), aValue)
				require.Equal(t, dt, aTime)
				dt = dt.Add(5 * time.Minute)
			}
		})

		t.Run("When doing a metric query using timeGroup with NULL fill enabled", func(t *testing.T) {
			query := plugins.DataQuery{
				Queries: []plugins.DataSubQuery{
					{
						Model: simplejson.NewFromAny(map[string]interface{}{
							"rawSql": "SELECT $__timeGroup(time, '5m', NULL) AS time, avg(value) as value FROM metric GROUP BY $__timeGroup(time, '5m') ORDER BY 1",
							"format": "time_series",
						}),
						RefID: "A",
					},
				},
				TimeRange: &plugins.DataTimeRange{
					From: fmt.Sprintf("%v", fromStart.Unix()*1000),
					To:   fmt.Sprintf("%v", fromStart.Add(34*time.Minute).Unix()*1000),
				},
			}

			resp, err := endpoint.DataQuery(context.Background(), nil, query)
			require.NoError(t, err)
			queryResult := resp.Results["A"]
			require.NoError(t, queryResult.Error)

			frames, _ := queryResult.Dataframes.Decoded()
			require.Equal(t, 1, len(frames))
			require.Equal(t, 7, frames[0].Fields[0].Len())

			dt := fromStart

			for i := 0; i < 2; i++ {
				aValue := *frames[0].Fields[1].At(i).(*float64)
				aTime := *frames[0].Fields[0].At(i).(*time.Time)
				require.Equal(t, float64(15), aValue)
				require.Equal(t, dt.Unix(), aTime.Unix())
				dt = dt.Add(5 * time.Minute)
			}

			// check for NULL values inserted by fill
			require.Nil(t, frames[0].Fields[1].At(2).(*float64))
			require.Nil(t, frames[0].Fields[1].At(3).(*float64))

			// adjust for 10 minute gap between first and second set of points
			dt = dt.Add(10 * time.Minute)
			for i := 4; i < 6; i++ {
				aValue := *frames[0].Fields[1].At(i).(*float64)
				aTime := *frames[0].Fields[0].At(i).(*time.Time)
				require.Equal(t, float64(20), aValue)
				require.Equal(t, dt.Unix(), aTime.Unix())
				dt = dt.Add(5 * time.Minute)
			}

			require.Nil(t, frames[0].Fields[1].At(6).(*float64))
		})

		t.Run("When doing a metric query using timeGroup and $__interval", func(t *testing.T) {
			mockInterpolate := sqleng.Interpolate
			sqleng.Interpolate = origInterpolate

			t.Cleanup(func() {
				sqleng.Interpolate = mockInterpolate
			})

			t.Run("Should replace $__interval", func(t *testing.T) {
				query := plugins.DataQuery{
					Queries: []plugins.DataSubQuery{
						{
							DataSource: &models.DataSource{},
							Model: simplejson.NewFromAny(map[string]interface{}{
								"rawSql": "SELECT $__timeGroup(time, $__interval) AS time, avg(value) as value FROM metric GROUP BY $__timeGroup(time, $__interval) ORDER BY 1",
								"format": "time_series",
							}),
							RefID: "A",
						},
					},
					TimeRange: &plugins.DataTimeRange{
						From: fmt.Sprintf("%v", fromStart.Unix()*1000),
						To:   fmt.Sprintf("%v", fromStart.Add(30*time.Minute).Unix()*1000),
					},
				}

				resp, err := endpoint.DataQuery(context.Background(), nil, query)
				require.NoError(t, err)
				queryResult := resp.Results["A"]

				frames, _ := queryResult.Dataframes.Decoded()
				require.Equal(t, 1, len(frames))

				require.NoError(t, queryResult.Error)
				require.Equal(t, "SELECT FLOOR(DATEDIFF(second, '1970-01-01', time)/60)*60 AS time, avg(value) as value FROM metric GROUP BY FLOOR(DATEDIFF(second, '1970-01-01', time)/60)*60 ORDER BY 1", queryResult.Meta.Get(sqleng.MetaKeyExecutedQueryString).MustString())
				require.Equal(t, "SELECT FLOOR(DATEDIFF(second, '1970-01-01', time)/60)*60 AS time, avg(value) as value FROM metric GROUP BY FLOOR(DATEDIFF(second, '1970-01-01', time)/60)*60 ORDER BY 1", frames[0].Meta.ExecutedQueryString)
			})
		})
		t.Run("When doing a metric query using timeGroup with float fill enabled", func(t *testing.T) {
			query := plugins.DataQuery{
				Queries: []plugins.DataSubQuery{
					{
						Model: simplejson.NewFromAny(map[string]interface{}{
							"rawSql": "SELECT $__timeGroup(time, '5m', 1.5) AS time, avg(value) as value FROM metric GROUP BY $__timeGroup(time, '5m') ORDER BY 1",
							"format": "time_series",
						}),
						RefID: "A",
					},
				},
				TimeRange: &plugins.DataTimeRange{
					From: fmt.Sprintf("%v", fromStart.Unix()*1000),
					To:   fmt.Sprintf("%v", fromStart.Add(34*time.Minute).Unix()*1000),
				},
			}

			resp, err := endpoint.DataQuery(context.Background(), nil, query)
			require.NoError(t, err)
			queryResult := resp.Results["A"]
			require.NoError(t, queryResult.Error)

			frames, _ := queryResult.Dataframes.Decoded()
			require.Equal(t, 1, len(frames))
			require.Equal(t, 7, frames[0].Fields[0].Len())
			require.Equal(t, 1.5, *frames[0].Fields[1].At(3).(*float64))
		})
	})

	t.Run("Given a table with metrics having multiple values and measurements", func(t *testing.T) {
		type metric_values struct {
			Time                time.Time
			TimeInt64           int64    `xorm:"bigint 'timeInt64' not null"`
			TimeInt64Nullable   *int64   `xorm:"bigint 'timeInt64Nullable' null"`
			TimeFloat64         float64  `xorm:"float 'timeFloat64' not null"`
			TimeFloat64Nullable *float64 `xorm:"float 'timeFloat64Nullable' null"`
			TimeInt32           int32    `xorm:"int(11) 'timeInt32' not null"`
			TimeInt32Nullable   *int32   `xorm:"int(11) 'timeInt32Nullable' null"`
			TimeFloat32         float32  `xorm:"float(11) 'timeFloat32' not null"`
			TimeFloat32Nullable *float32 `xorm:"float(11) 'timeFloat32Nullable' null"`
			Measurement         string
			ValueOne            int64 `xorm:"integer 'valueOne'"`
			ValueTwo            int64 `xorm:"integer 'valueTwo'"`
		}

		if exist, err := sess.IsTableExist(metric_values{}); err != nil || exist {
			require.NoError(t, err)
			err = sess.DropTable(metric_values{})
			require.NoError(t, err)
		}
		err := sess.CreateTable(metric_values{})
		require.NoError(t, err)

		rand.Seed(time.Now().Unix())
		rnd := func(min, max int64) int64 {
			return rand.Int63n(max-min) + min
		}

		var tInitial time.Time

		series := []*metric_values{}
		for i, t := range genTimeRangeByInterval(fromStart.Add(-30*time.Minute), 90*time.Minute, 5*time.Minute) {
			if i == 0 {
				tInitial = t
			}
			tSeconds := t.Unix()
			tSecondsInt32 := int32(tSeconds)
			tSecondsFloat32 := float32(tSeconds)
			tMilliseconds := tSeconds * 1e3
			tMillisecondsFloat := float64(tMilliseconds)
			first := metric_values{
				Time:                t,
				TimeInt64:           tMilliseconds,
				TimeInt64Nullable:   &(tMilliseconds),
				TimeFloat64:         tMillisecondsFloat,
				TimeFloat64Nullable: &tMillisecondsFloat,
				TimeInt32:           tSecondsInt32,
				TimeInt32Nullable:   &tSecondsInt32,
				TimeFloat32:         tSecondsFloat32,
				TimeFloat32Nullable: &tSecondsFloat32,
				Measurement:         "Metric A",
				ValueOne:            rnd(0, 100),
				ValueTwo:            rnd(0, 100),
			}
			second := first
			second.Measurement = "Metric B"
			second.ValueOne = rnd(0, 100)
			second.ValueTwo = rnd(0, 100)

			series = append(series, &first)
			series = append(series, &second)
		}

		_, err = sess.InsertMulti(series)
		require.NoError(t, err)

		t.Run("When doing a metric query using epoch (int64) as time column and value column (int64) should return metric with time in time.Time", func(t *testing.T) {
			query := plugins.DataQuery{
				Queries: []plugins.DataSubQuery{
					{
						Model: simplejson.NewFromAny(map[string]interface{}{
							"rawSql": `SELECT TOP 1 timeInt64 as time, timeInt64 FROM metric_values ORDER BY time`,
							"format": "time_series",
						}),
						RefID: "A",
					},
				},
			}

			resp, err := endpoint.DataQuery(context.Background(), nil, query)
			require.NoError(t, err)
			queryResult := resp.Results["A"]
			require.NoError(t, queryResult.Error)

			frames, _ := queryResult.Dataframes.Decoded()
			require.Equal(t, 1, len(frames))
			require.Equal(t, tInitial, *frames[0].Fields[0].At(0).(*time.Time))
		})

		t.Run("When doing a metric query using epoch (int64 nullable) as time column and value column (int64 nullable) should return metric with time in time.Time", func(t *testing.T) {
			query := plugins.DataQuery{
				Queries: []plugins.DataSubQuery{
					{
						Model: simplejson.NewFromAny(map[string]interface{}{
							"rawSql": `SELECT TOP 1 timeInt64Nullable as time, timeInt64Nullable FROM metric_values ORDER BY time`,
							"format": "time_series",
						}),
						RefID: "A",
					},
				},
			}

			resp, err := endpoint.DataQuery(context.Background(), nil, query)
			require.NoError(t, err)
			queryResult := resp.Results["A"]
			require.NoError(t, queryResult.Error)

			frames, _ := queryResult.Dataframes.Decoded()
			require.Equal(t, 1, len(frames))
			require.Equal(t, tInitial, *frames[0].Fields[0].At(0).(*time.Time))
		})

		t.Run("When doing a metric query using epoch (float64) as time column and value column (float64) should return metric with time in time.Time", func(t *testing.T) {
			query := plugins.DataQuery{
				Queries: []plugins.DataSubQuery{
					{
						Model: simplejson.NewFromAny(map[string]interface{}{
							"rawSql": `SELECT TOP 1 timeFloat64 as time, timeFloat64 FROM metric_values ORDER BY time`,
							"format": "time_series",
						}),
						RefID: "A",
					},
				},
			}

			resp, err := endpoint.DataQuery(context.Background(), nil, query)
			require.NoError(t, err)
			queryResult := resp.Results["A"]
			require.NoError(t, queryResult.Error)

			frames, _ := queryResult.Dataframes.Decoded()
			require.Equal(t, 1, len(frames))
			require.Equal(t, tInitial, *frames[0].Fields[0].At(0).(*time.Time))
		})

		t.Run("When doing a metric query using epoch (float64 nullable) as time column and value column (float64 nullable) should return metric with time in time.Time", func(t *testing.T) {
			query := plugins.DataQuery{
				Queries: []plugins.DataSubQuery{
					{
						Model: simplejson.NewFromAny(map[string]interface{}{
							"rawSql": `SELECT TOP 1 timeFloat64Nullable as time, timeFloat64Nullable FROM metric_values ORDER BY time`,
							"format": "time_series",
						}),
						RefID: "A",
					},
				},
			}

			resp, err := endpoint.DataQuery(context.Background(), nil, query)
			require.NoError(t, err)
			queryResult := resp.Results["A"]
			require.NoError(t, queryResult.Error)

			frames, _ := queryResult.Dataframes.Decoded()
			require.Equal(t, 1, len(frames))
			require.Equal(t, tInitial, *frames[0].Fields[0].At(0).(*time.Time))
		})

		t.Run("When doing a metric query using epoch (int32) as time column and value column (int32) should return metric with time in time.Time", func(t *testing.T) {
			query := plugins.DataQuery{
				Queries: []plugins.DataSubQuery{
					{
						Model: simplejson.NewFromAny(map[string]interface{}{
							"rawSql": `SELECT TOP 1 timeInt32 as time, timeInt32 FROM metric_values ORDER BY time`,
							"format": "time_series",
						}),
						RefID: "A",
					},
				},
			}

			resp, err := endpoint.DataQuery(context.Background(), nil, query)
			require.NoError(t, err)
			queryResult := resp.Results["A"]
			require.NoError(t, queryResult.Error)

			frames, _ := queryResult.Dataframes.Decoded()
			require.Equal(t, 1, len(frames))
			require.Equal(t, tInitial, *frames[0].Fields[0].At(0).(*time.Time))
		})

		t.Run("When doing a metric query using epoch (int32 nullable) as time column and value column (int32 nullable) should return metric with time in time.Time", func(t *testing.T) {
			query := plugins.DataQuery{
				Queries: []plugins.DataSubQuery{
					{
						Model: simplejson.NewFromAny(map[string]interface{}{
							"rawSql": `SELECT TOP 1 timeInt32Nullable as time, timeInt32Nullable FROM metric_values ORDER BY time`,
							"format": "time_series",
						}),
						RefID: "A",
					},
				},
			}

			resp, err := endpoint.DataQuery(context.Background(), nil, query)
			require.NoError(t, err)
			queryResult := resp.Results["A"]
			require.NoError(t, queryResult.Error)

			frames, _ := queryResult.Dataframes.Decoded()
			require.Equal(t, 1, len(frames))
			require.Equal(t, tInitial, *frames[0].Fields[0].At(0).(*time.Time))
		})

		t.Run("When doing a metric query using epoch (float32) as time column and value column (float32) should return metric with time in time.Time", func(t *testing.T) {
			query := plugins.DataQuery{
				Queries: []plugins.DataSubQuery{
					{
						Model: simplejson.NewFromAny(map[string]interface{}{
							"rawSql": `SELECT TOP 1 timeFloat32 as time, timeFloat32 FROM metric_values ORDER BY time`,
							"format": "time_series",
						}),
						RefID: "A",
					},
				},
			}

			resp, err := endpoint.DataQuery(context.Background(), nil, query)
			require.NoError(t, err)
			queryResult := resp.Results["A"]
			require.NoError(t, queryResult.Error)

			frames, _ := queryResult.Dataframes.Decoded()
			require.Equal(t, 1, len(frames))
			require.Equal(t, tInitial, *frames[0].Fields[0].At(0).(*time.Time))
		})

		t.Run("When doing a metric query using epoch (float32 nullable) as time column and value column (float32 nullable) should return metric with time in milliseconds", func(t *testing.T) {
			query := plugins.DataQuery{
				Queries: []plugins.DataSubQuery{
					{
						Model: simplejson.NewFromAny(map[string]interface{}{
							"rawSql": `SELECT TOP 1 timeFloat32Nullable as time, timeFloat32Nullable FROM metric_values ORDER BY time`,
							"format": "time_series",
						}),
						RefID: "A",
					},
				},
			}

			resp, err := endpoint.DataQuery(context.Background(), nil, query)
			require.NoError(t, err)
			queryResult := resp.Results["A"]
			require.NoError(t, queryResult.Error)

			frames, _ := queryResult.Dataframes.Decoded()
			require.Equal(t, 1, len(frames))

			require.Equal(t, time.Unix(0, int64(float64(float32(tInitial.Unix()))*1e3)*int64(time.Millisecond)), *frames[0].Fields[0].At(0).(*time.Time))
		})

		t.Run("When doing a metric query grouping by time and select metric column should return correct series", func(t *testing.T) {
			query := plugins.DataQuery{
				Queries: []plugins.DataSubQuery{
					{
						Model: simplejson.NewFromAny(map[string]interface{}{
							"rawSql": "SELECT $__timeEpoch(time), measurement + ' - value one' as metric, valueOne FROM metric_values ORDER BY 1",
							"format": "time_series",
						}),
						RefID: "A",
					},
				},
			}

			resp, err := endpoint.DataQuery(context.Background(), nil, query)
			require.NoError(t, err)
			queryResult := resp.Results["A"]
			require.NoError(t, queryResult.Error)

			frames, err := queryResult.Dataframes.Decoded()
			require.NoError(t, err)
			require.Equal(t, 1, len(frames))

			require.Equal(t, 3, len(frames[0].Fields))
			require.Equal(t, data.Labels{"metric": "Metric A - value one"}, frames[0].Fields[1].Labels)
			require.Equal(t, data.Labels{"metric": "Metric B - value one"}, frames[0].Fields[2].Labels)
		})

		t.Run("When doing a metric query grouping by time should return correct series", func(t *testing.T) {
			query := plugins.DataQuery{
				Queries: []plugins.DataSubQuery{
					{
						Model: simplejson.NewFromAny(map[string]interface{}{
							"rawSql": "SELECT $__timeEpoch(time), valueOne, valueTwo FROM metric_values ORDER BY 1",
							"format": "time_series",
						}),
						RefID: "A",
					},
				},
			}

			resp, err := endpoint.DataQuery(context.Background(), nil, query)
			require.NoError(t, err)
			queryResult := resp.Results["A"]
			require.NoError(t, queryResult.Error)

			frames, err := queryResult.Dataframes.Decoded()
			require.NoError(t, err)
			require.Equal(t, 1, len(frames))
			require.Equal(t, 3, len(frames[0].Fields))
			require.Equal(t, "valueOne", frames[0].Fields[1].Name)
			require.Equal(t, "valueTwo", frames[0].Fields[2].Name)
		})

		t.Run("When doing a metric query with metric column and multiple value columns", func(t *testing.T) {
			query := plugins.DataQuery{
				Queries: []plugins.DataSubQuery{
					{
						Model: simplejson.NewFromAny(map[string]interface{}{
							"rawSql": "SELECT $__timeEpoch(time), measurement, valueOne, valueTwo FROM metric_values ORDER BY 1",
							"format": "time_series",
						}),
						RefID: "A",
					},
				},
			}

			resp, err := endpoint.DataQuery(context.Background(), nil, query)
			require.NoError(t, err)
			queryResult := resp.Results["A"]
			require.NoError(t, queryResult.Error)

			frames, err := queryResult.Dataframes.Decoded()
			require.NoError(t, err)
			require.Equal(t, 1, len(frames))
			require.Equal(t, 5, len(frames[0].Fields))
			require.Equal(t, "valueOne", frames[0].Fields[1].Name)
			require.Equal(t, data.Labels{"measurement": "Metric A"}, frames[0].Fields[1].Labels)
			require.Equal(t, "valueOne", frames[0].Fields[2].Name)
			require.Equal(t, data.Labels{"measurement": "Metric B"}, frames[0].Fields[2].Labels)
			require.Equal(t, "valueTwo", frames[0].Fields[3].Name)
			require.Equal(t, data.Labels{"measurement": "Metric A"}, frames[0].Fields[3].Labels)
			require.Equal(t, "valueTwo", frames[0].Fields[4].Name)
			require.Equal(t, data.Labels{"measurement": "Metric B"}, frames[0].Fields[4].Labels)
		})

		t.Run("When doing a query with timeFrom,timeTo,unixEpochFrom,unixEpochTo macros", func(t *testing.T) {
			sqleng.Interpolate = origInterpolate
			timeRange := plugins.DataTimeRange{From: "5m", To: "now", Now: fromStart}
			query := plugins.DataQuery{
				TimeRange: &timeRange,
				Queries: []plugins.DataSubQuery{
					{
						DataSource: &models.DataSource{JsonData: simplejson.New()},
						Model: simplejson.NewFromAny(map[string]interface{}{
							"rawSql": `SELECT time FROM metric_values WHERE time > $__timeFrom() OR time < $__timeFrom() OR 1 < $__unixEpochFrom() OR $__unixEpochTo() > 1 ORDER BY 1`,
							"format": "time_series",
						}),
						RefID: "A",
					},
				},
			}

			resp, err := endpoint.DataQuery(context.Background(), nil, query)
			require.NoError(t, err)
			queryResult := resp.Results["A"]
			frames, err := queryResult.Dataframes.Decoded()
			require.NoError(t, err)
			require.Equal(t, 1, len(frames))
			require.NoError(t, queryResult.Error)
			require.Equal(t, "SELECT time FROM metric_values WHERE time > '2018-03-15T12:55:00Z' OR time < '2018-03-15T12:55:00Z' OR 1 < 1521118500 OR 1521118800 > 1 ORDER BY 1", queryResult.Meta.Get(sqleng.MetaKeyExecutedQueryString).MustString())
			require.Equal(t, "SELECT time FROM metric_values WHERE time > '2018-03-15T12:55:00Z' OR time < '2018-03-15T12:55:00Z' OR 1 < 1521118500 OR 1521118800 > 1 ORDER BY 1", frames[0].Meta.ExecutedQueryString)

		})

		t.Run("Given a stored procedure that takes @from and @to in epoch time", func(t *testing.T) {
			sql := `
								IF object_id('sp_test_epoch') IS NOT NULL
									DROP PROCEDURE sp_test_epoch
							`

			_, err := sess.Exec(sql)
			require.NoError(t, err)

			sql = `
								CREATE PROCEDURE sp_test_epoch(
									@from 		int,
									@to 			int,
									@interval nvarchar(50) = '5m',
									@metric 	nvarchar(200) = 'ALL'
								)	AS
								BEGIN
									DECLARE @dInterval int
									SELECT @dInterval = 300

									IF @interval = '10m'
										SELECT @dInterval = 600

									SELECT
										CAST(ROUND(DATEDIFF(second, '1970-01-01', time)/CAST(@dInterval as float), 0) as bigint)*@dInterval as time,
										measurement as metric,
										avg(valueOne) as valueOne,
										avg(valueTwo) as valueTwo
									FROM
										metric_values
									WHERE
										time BETWEEN DATEADD(s, @from, '1970-01-01') AND DATEADD(s, @to, '1970-01-01') AND
										(@metric = 'ALL' OR measurement = @metric)
									GROUP BY
										CAST(ROUND(DATEDIFF(second, '1970-01-01', time)/CAST(@dInterval as float), 0) as bigint)*@dInterval,
										measurement
									ORDER BY 1
								END
							`

			_, err = sess.Exec(sql)
			require.NoError(t, err)

			t.Run("When doing a metric query using stored procedure should return correct result", func(t *testing.T) {
				sqleng.Interpolate = origInterpolate
				query := plugins.DataQuery{
					Queries: []plugins.DataSubQuery{
						{
							DataSource: &models.DataSource{JsonData: simplejson.New()},
							Model: simplejson.NewFromAny(map[string]interface{}{
								"rawSql": `DECLARE
													@from int = $__unixEpochFrom(),
													@to int = $__unixEpochTo()

													EXEC dbo.sp_test_epoch @from, @to`,
								"format": "time_series",
							}),
							RefID: "A",
						},
					},
					TimeRange: &plugins.DataTimeRange{
						From: "1521117000000",
						To:   "1521122100000",
					},
				}

				resp, err := endpoint.DataQuery(context.Background(), nil, query)
				queryResult := resp.Results["A"]
				require.NoError(t, err)
				require.NoError(t, queryResult.Error)
				frames, err := queryResult.Dataframes.Decoded()
				require.NoError(t, err)
				require.Equal(t, 1, len(frames))
				require.Equal(t, 5, len(frames[0].Fields))
				require.Equal(t, "valueOne", frames[0].Fields[1].Name)
				require.Equal(t, data.Labels{"metric": "Metric A"}, frames[0].Fields[1].Labels)
				require.Equal(t, "valueOne", frames[0].Fields[2].Name)
				require.Equal(t, data.Labels{"metric": "Metric B"}, frames[0].Fields[2].Labels)
				require.Equal(t, "valueTwo", frames[0].Fields[3].Name)
				require.Equal(t, data.Labels{"metric": "Metric A"}, frames[0].Fields[3].Labels)
				require.Equal(t, "valueTwo", frames[0].Fields[4].Name)
				require.Equal(t, data.Labels{"metric": "Metric B"}, frames[0].Fields[4].Labels)
			})
		})

		t.Run("Given a stored procedure that takes @from and @to in datetime", func(t *testing.T) {
			sql := `
								IF object_id('sp_test_datetime') IS NOT NULL
									DROP PROCEDURE sp_test_datetime
							`

			_, err := sess.Exec(sql)
			require.NoError(t, err)

			sql = `
								CREATE PROCEDURE sp_test_datetime(
									@from 		datetime,
									@to 			datetime,
									@interval nvarchar(50) = '5m',
									@metric 	nvarchar(200) = 'ALL'
								)	AS
								BEGIN
									DECLARE @dInterval int
									SELECT @dInterval = 300

									IF @interval = '10m'
										SELECT @dInterval = 600

									SELECT
										CAST(ROUND(DATEDIFF(second, '1970-01-01', time)/CAST(@dInterval as float), 0) as bigint)*@dInterval as time,
										measurement as metric,
										avg(valueOne) as valueOne,
										avg(valueTwo) as valueTwo
									FROM
										metric_values
									WHERE
										time BETWEEN @from AND @to AND
										(@metric = 'ALL' OR measurement = @metric)
									GROUP BY
										CAST(ROUND(DATEDIFF(second, '1970-01-01', time)/CAST(@dInterval as float), 0) as bigint)*@dInterval,
										measurement
									ORDER BY 1
								END
							`

			_, err = sess.Exec(sql)
			require.NoError(t, err)

			t.Run("When doing a metric query using stored procedure should return correct result", func(t *testing.T) {
				sqleng.Interpolate = origInterpolate
				query := plugins.DataQuery{
					Queries: []plugins.DataSubQuery{
						{
							DataSource: &models.DataSource{JsonData: simplejson.New()},
							Model: simplejson.NewFromAny(map[string]interface{}{
								"rawSql": `DECLARE
													@from int = $__unixEpochFrom(),
													@to int = $__unixEpochTo()

													EXEC dbo.sp_test_epoch @from, @to`,
								"format": "time_series",
							}),
							RefID: "A",
						},
					},
					TimeRange: &plugins.DataTimeRange{
						From: "1521117000000",
						To:   "1521122100000",
					},
				}

				resp, err := endpoint.DataQuery(context.Background(), nil, query)
				queryResult := resp.Results["A"]
				require.NoError(t, err)
				require.NoError(t, queryResult.Error)

				frames, err := queryResult.Dataframes.Decoded()
				require.NoError(t, err)
				require.Equal(t, 1, len(frames))
				require.Equal(t, 5, len(frames[0].Fields))
				require.Equal(t, "valueOne", frames[0].Fields[1].Name)
				require.Equal(t, data.Labels{"metric": "Metric A"}, frames[0].Fields[1].Labels)
				require.Equal(t, "valueOne", frames[0].Fields[2].Name)
				require.Equal(t, data.Labels{"metric": "Metric B"}, frames[0].Fields[2].Labels)
				require.Equal(t, "valueTwo", frames[0].Fields[3].Name)
				require.Equal(t, data.Labels{"metric": "Metric A"}, frames[0].Fields[3].Labels)
				require.Equal(t, "valueTwo", frames[0].Fields[4].Name)
				require.Equal(t, data.Labels{"metric": "Metric B"}, frames[0].Fields[4].Labels)
			})
		})
	})

	t.Run("Given a table with event data", func(t *testing.T) {
		sql := `
						IF OBJECT_ID('dbo.[event]', 'U') IS NOT NULL
							DROP TABLE dbo.[event]

						CREATE TABLE [event] (
							time_sec int,
							description nvarchar(100),
							tags nvarchar(100),
						)
					`

		_, err := sess.Exec(sql)
		require.NoError(t, err)

		type event struct {
			TimeSec     int64
			Description string
			Tags        string
		}

		events := []*event{}
		for _, t := range genTimeRangeByInterval(fromStart.Add(-20*time.Minute), 60*time.Minute, 25*time.Minute) {
			events = append(events, &event{
				TimeSec:     t.Unix(),
				Description: "Someone deployed something",
				Tags:        "deploy",
			})
			events = append(events, &event{
				TimeSec:     t.Add(5 * time.Minute).Unix(),
				Description: "New support ticket registered",
				Tags:        "ticket",
			})
		}

		for _, e := range events {
			sql = fmt.Sprintf(`
							INSERT [event] (time_sec, description, tags)
							VALUES(%d, '%s', '%s')
						`, e.TimeSec, e.Description, e.Tags)

			_, err = sess.Exec(sql)
			require.NoError(t, err)
		}

		t.Run("When doing an annotation query of deploy events should return expected result", func(t *testing.T) {
			query := plugins.DataQuery{
				Queries: []plugins.DataSubQuery{
					{
						DataSource: &models.DataSource{},
						Model: simplejson.NewFromAny(map[string]interface{}{
							"rawSql": "SELECT time_sec as time, description as [text], tags FROM [event] WHERE $__unixEpochFilter(time_sec) AND tags='deploy' ORDER BY 1 ASC",
							"format": "table",
						}),
						RefID: "Deploys",
					},
				},
				TimeRange: &plugins.DataTimeRange{
					From: fmt.Sprintf("%v", fromStart.Add(-20*time.Minute).Unix()*1000),
					To:   fmt.Sprintf("%v", fromStart.Add(40*time.Minute).Unix()*1000),
				},
			}

			resp, err := endpoint.DataQuery(context.Background(), nil, query)
			require.NoError(t, err)
			queryResult := resp.Results["Deploys"]
			frames, err := queryResult.Dataframes.Decoded()
			require.NoError(t, err)
			require.Equal(t, 1, len(frames))
			require.Equal(t, 3, frames[0].Fields[0].Len())
		})

		t.Run("When doing an annotation query of ticket events should return expected result", func(t *testing.T) {
			query := plugins.DataQuery{
				Queries: []plugins.DataSubQuery{
					{
						Model: simplejson.NewFromAny(map[string]interface{}{
							"rawSql": "SELECT time_sec as time, description as [text], tags FROM [event] WHERE $__unixEpochFilter(time_sec) AND tags='ticket' ORDER BY 1 ASC",
							"format": "table",
						}),
						RefID: "Tickets",
					},
				},
				TimeRange: &plugins.DataTimeRange{
					From: fmt.Sprintf("%v", fromStart.Add(-20*time.Minute).Unix()*1000),
					To:   fmt.Sprintf("%v", fromStart.Add(40*time.Minute).Unix()*1000),
				},
			}

			resp, err := endpoint.DataQuery(context.Background(), nil, query)
			queryResult := resp.Results["Tickets"]
			require.NoError(t, err)
			frames, err := queryResult.Dataframes.Decoded()
			require.NoError(t, err)
			require.Equal(t, 1, len(frames))
			require.Equal(t, 3, frames[0].Fields[0].Len())
		})

		t.Run("When doing an annotation query with a time column in datetime format", func(t *testing.T) {
			dt := time.Date(2018, 3, 14, 21, 20, 6, 527e6, time.UTC)
			dtFormat := "2006-01-02 15:04:05.999999999"

			query := plugins.DataQuery{
				Queries: []plugins.DataSubQuery{
					{
						Model: simplejson.NewFromAny(map[string]interface{}{
							"rawSql": fmt.Sprintf(`SELECT
											CAST('%s' AS DATETIME) as time,
											'message' as text,
											'tag1,tag2' as tags
										`, dt.Format(dtFormat)),
							"format": "table",
						}),
						RefID: "A",
					},
				},
			}

			resp, err := endpoint.DataQuery(context.Background(), nil, query)
			require.NoError(t, err)
			queryResult := resp.Results["A"]
			require.NoError(t, queryResult.Error)

			frames, _ := queryResult.Dataframes.Decoded()
			require.Equal(t, 1, len(frames))
			require.Equal(t, 1, frames[0].Fields[0].Len())

			// Should be in time.Time
			require.Equal(t, dt, *frames[0].Fields[0].At(0).(*time.Time))
		})

		t.Run("When doing an annotation query with a time column in epoch second format should return ms", func(t *testing.T) {
			dt := time.Date(2018, 3, 14, 21, 20, 6, 527e6, time.UTC)

			query := plugins.DataQuery{
				Queries: []plugins.DataSubQuery{
					{
						Model: simplejson.NewFromAny(map[string]interface{}{
							"rawSql": fmt.Sprintf(`SELECT
											 %d as time,
											'message' as text,
											'tag1,tag2' as tags
										`, dt.Unix()),
							"format": "table",
						}),
						RefID: "A",
					},
				},
			}

			resp, err := endpoint.DataQuery(context.Background(), nil, query)
			require.NoError(t, err)
			queryResult := resp.Results["A"]
			require.NoError(t, queryResult.Error)

			frames, _ := queryResult.Dataframes.Decoded()
			require.Equal(t, 1, len(frames))
			require.Equal(t, 1, frames[0].Fields[0].Len())

			// Should be in time.Time
			require.Equal(t, dt.Unix(), (*frames[0].Fields[0].At(0).(*time.Time)).Unix())
		})

		t.Run("When doing an annotation query with a time column in epoch second format (int) should return ms", func(t *testing.T) {
			dt := time.Date(2018, 3, 14, 21, 20, 6, 527e6, time.UTC)

			query := plugins.DataQuery{
				Queries: []plugins.DataSubQuery{
					{
						Model: simplejson.NewFromAny(map[string]interface{}{
							"rawSql": fmt.Sprintf(`SELECT
											 cast(%d as int) as time,
											'message' as text,
											'tag1,tag2' as tags
										`, dt.Unix()),
							"format": "table",
						}),
						RefID: "A",
					},
				},
			}

			resp, err := endpoint.DataQuery(context.Background(), nil, query)
			require.NoError(t, err)
			queryResult := resp.Results["A"]
			require.NoError(t, queryResult.Error)

			frames, _ := queryResult.Dataframes.Decoded()
			require.Equal(t, 1, len(frames))
			require.Equal(t, 1, frames[0].Fields[0].Len())

			// Should be in time.Time
			require.Equal(t, dt.Unix(), (*frames[0].Fields[0].At(0).(*time.Time)).Unix())
		})

		t.Run("When doing an annotation query with a time column in epoch millisecond format should return ms", func(t *testing.T) {
			dt := time.Date(2018, 3, 14, 21, 20, 6, 527e6, time.UTC)

			query := plugins.DataQuery{
				Queries: []plugins.DataSubQuery{
					{
						Model: simplejson.NewFromAny(map[string]interface{}{
							"rawSql": fmt.Sprintf(`SELECT
											 %d as time,
											'message' as text,
											'tag1,tag2' as tags
										`, dt.Unix()*1000),
							"format": "table",
						}),
						RefID: "A",
					},
				},
			}

			resp, err := endpoint.DataQuery(context.Background(), nil, query)
			require.NoError(t, err)
			queryResult := resp.Results["A"]
			require.NoError(t, queryResult.Error)

			frames, _ := queryResult.Dataframes.Decoded()
			require.Equal(t, 1, len(frames))
			require.Equal(t, 1, frames[0].Fields[0].Len())

			// Should be in time.Time
			require.Equal(t, dt.Unix(), (*frames[0].Fields[0].At(0).(*time.Time)).Unix())
		})

		t.Run("When doing an annotation query with a time column holding a bigint null value should return nil", func(t *testing.T) {
			query := plugins.DataQuery{
				Queries: []plugins.DataSubQuery{
					{
						Model: simplejson.NewFromAny(map[string]interface{}{
							"rawSql": `SELECT
											 cast(null as bigint) as time,
											'message' as text,
											'tag1,tag2' as tags
										`,
							"format": "table",
						}),
						RefID: "A",
					},
				},
			}

			resp, err := endpoint.DataQuery(context.Background(), nil, query)
			require.NoError(t, err)
			queryResult := resp.Results["A"]
			require.NoError(t, queryResult.Error)

			frames, _ := queryResult.Dataframes.Decoded()
			require.Equal(t, 1, len(frames))
			require.Equal(t, 1, frames[0].Fields[0].Len())

			// Should be in time.Time
			require.Nil(t, frames[0].Fields[0].At(0))
		})

		t.Run("When doing an annotation query with a time column holding a datetime null value should return nil", func(t *testing.T) {
			query := plugins.DataQuery{
				Queries: []plugins.DataSubQuery{
					{
						Model: simplejson.NewFromAny(map[string]interface{}{
							"rawSql": `SELECT
											 cast(null as datetime) as time,
											'message' as text,
											'tag1,tag2' as tags
										`,
							"format": "table",
						}),
						RefID: "A",
					},
				},
			}

			resp, err := endpoint.DataQuery(context.Background(), nil, query)
			require.NoError(t, err)
			queryResult := resp.Results["A"]
			require.NoError(t, queryResult.Error)

			frames, _ := queryResult.Dataframes.Decoded()
			require.Equal(t, 1, len(frames))
			require.Equal(t, 1, frames[0].Fields[0].Len())

			// Should be in time.Time
			require.Nil(t, frames[0].Fields[0].At(0))
		})
	})
}

func TestTransformQueryError(t *testing.T) {
	transformer := &mssqlQueryResultTransformer{
		log: log.New("test"),
	}

	randomErr := fmt.Errorf("random error")

	tests := []struct {
		err         error
		expectedErr error
	}{
		{err: fmt.Errorf("Unable to open tcp connection with host 'localhost:5000': dial tcp: connection refused"), expectedErr: sqleng.ErrConnectionFailed},
		{err: fmt.Errorf("unable to open tcp connection with host 'localhost:5000': dial tcp: connection refused"), expectedErr: sqleng.ErrConnectionFailed},
		{err: randomErr, expectedErr: randomErr},
	}

	for _, tc := range tests {
		resultErr := transformer.TransformQueryError(tc.err)
		assert.ErrorIs(t, resultErr, tc.expectedErr)
	}
}

func TestGenerateConnectionString(t *testing.T) {
	testCases := []struct {
		desc       string
		dataSource *models.DataSource
		expConnStr string
	}{
		{
			desc: "From URL w/ port",
			dataSource: &models.DataSource{
				Url:      "localhost:1001",
				Database: "database",
				User:     "user",
				JsonData: simplejson.NewFromAny(map[string]interface{}{}),
			},
			expConnStr: "server=localhost;database=database;user id=user;password=;port=1001;",
		},
		// When no port is specified, the driver should be allowed to choose
		{
			desc: "From URL w/o port",
			dataSource: &models.DataSource{
				Url:      "localhost",
				Database: "database",
				User:     "user",
				JsonData: simplejson.NewFromAny(map[string]interface{}{}),
			},
			expConnStr: "server=localhost;database=database;user id=user;password=;",
		},
		// Port 0 should be equivalent to not specifying a port, i.e. let the driver choose
		{
			desc: "From URL w port 0",
			dataSource: &models.DataSource{
				Url:      "localhost:0",
				Database: "database",
				User:     "user",
				JsonData: simplejson.NewFromAny(map[string]interface{}{}),
			},
			expConnStr: "server=localhost;database=database;user id=user;password=;",
		},
		{
			desc: "Defaults",
			dataSource: &models.DataSource{
				Database: "database",
				User:     "user",
				JsonData: simplejson.NewFromAny(map[string]interface{}{}),
			},
			expConnStr: "server=localhost;database=database;user id=user;password=;",
		},
	}
	for _, tc := range testCases {
		t.Run(tc.desc, func(t *testing.T) {
			connStr, err := generateConnectionString(tc.dataSource)
			require.NoError(t, err)
			assert.Equal(t, tc.expConnStr, connStr)
		})
	}
}

func initMSSQLTestDB(t *testing.T) *xorm.Engine {
	t.Helper()

	testDB := sqlutil.MSSQLTestDB()
	x, err := xorm.NewEngine(testDB.DriverName, strings.Replace(testDB.ConnStr, "localhost",
		serverIP, 1))
	require.NoError(t, err)

	x.DatabaseTZ = time.UTC
	x.TZLocation = time.UTC

	// x.ShowSQL()

	return x
}

func genTimeRangeByInterval(from time.Time, duration time.Duration, interval time.Duration) []time.Time {
	durationSec := int64(duration.Seconds())
	intervalSec := int64(interval.Seconds())
	timeRange := []time.Time{}

	for i := int64(0); i < durationSec; i += intervalSec {
		timeRange = append(timeRange, from)
		from = from.Add(time.Duration(int64(time.Second) * intervalSec))
	}

	return timeRange
}<|MERGE_RESOLUTION|>--- conflicted
+++ resolved
@@ -16,11 +16,7 @@
 	"github.com/grafana/grafana/pkg/plugins"
 	"github.com/grafana/grafana/pkg/services/sqlstore/sqlutil"
 	"github.com/grafana/grafana/pkg/tsdb/sqleng"
-<<<<<<< HEAD
-=======
-	. "github.com/smartystreets/goconvey/convey"
 	"github.com/stretchr/testify/assert"
->>>>>>> daabf64a
 	"github.com/stretchr/testify/require"
 	"xorm.io/xorm"
 )
@@ -36,8 +32,9 @@
 var serverIP = "localhost"
 
 func TestMSSQL(t *testing.T) {
-<<<<<<< HEAD
-	x := InitMSSQLTestDB(t)
+	t.Skip()
+
+	x := initMSSQLTestDB(t)
 	origXormEngine := sqleng.NewXormEngine
 	sqleng.NewXormEngine = func(d, c string) (*xorm.Engine, error) {
 		return x, nil
@@ -46,20 +43,6 @@
 	sqleng.Interpolate = func(query plugins.DataSubQuery, timeRange plugins.DataTimeRange, sql string) (string, error) {
 		return sql, nil
 	}
-=======
-	SkipConvey("MSSQL", t, func() {
-		x := initMSSQLTestDB(t)
-
-		origXormEngine := sqleng.NewXormEngine
-		sqleng.NewXormEngine = func(d, c string) (*xorm.Engine, error) {
-			return x, nil
-		}
-
-		origInterpolate := sqleng.Interpolate
-		sqleng.Interpolate = func(query plugins.DataSubQuery, timeRange plugins.DataTimeRange, sql string) (string, error) {
-			return sql, nil
-		}
->>>>>>> daabf64a
 
 	endpoint, err := NewExecutor(&models.DataSource{
 		JsonData:       simplejson.New(),
