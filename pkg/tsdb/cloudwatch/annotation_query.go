--- conflicted
+++ resolved
@@ -36,11 +36,7 @@
 	actionPrefix := parameters.Get("actionPrefix").MustString("")
 	alarmNamePrefix := parameters.Get("alarmNamePrefix").MustString("")
 
-<<<<<<< HEAD
 	svc, err := e.clients.cloudWatchClient(e.getDsInfo(region))
-=======
-	cli, err := e.getCWClient(region)
->>>>>>> 6b6e4778
 	if err != nil {
 		return nil, err
 	}
