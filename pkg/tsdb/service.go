package tsdb

import (
	"context"
	"fmt"

	"github.com/grafana/grafana/pkg/models"
	"github.com/grafana/grafana/pkg/plugins"
	"github.com/grafana/grafana/pkg/setting"
	"github.com/grafana/grafana/pkg/tsdb/azuremonitor"
	"github.com/grafana/grafana/pkg/tsdb/cloudmonitoring"
	"github.com/grafana/grafana/pkg/tsdb/cloudwatch"
	"github.com/grafana/grafana/pkg/tsdb/elasticsearch"
	"github.com/grafana/grafana/pkg/tsdb/graphite"
	"github.com/grafana/grafana/pkg/tsdb/influxdb"
	"github.com/grafana/grafana/pkg/tsdb/loki"
	"github.com/grafana/grafana/pkg/tsdb/mssql"
	"github.com/grafana/grafana/pkg/tsdb/mysql"
	"github.com/grafana/grafana/pkg/tsdb/opentsdb"
	"github.com/grafana/grafana/pkg/tsdb/postgres"
	"github.com/grafana/grafana/pkg/tsdb/prometheus"
	"github.com/grafana/grafana/pkg/tsdb/tempo"
)

// NewService returns a new Service.
<<<<<<< HEAD
func NewService(cfg *setting.Cfg, cloudWatchService *cloudwatch.CloudWatchService,
	cloudMonitoringService *cloudmonitoring.Service, azureMonitorService *azuremonitor.Service,
	pluginManager plugins.Manager, postgresService *postgres.PostgresService) *Service {
	return &Service{
		Cfg:                    cfg,
		CloudWatchService:      cloudWatchService,
		CloudMonitoringService: cloudMonitoringService,
		AzureMonitorService:    azureMonitorService,
		PluginManager:          pluginManager,
		registry: map[string]func(*models.DataSource) (plugins.DataPlugin, error){
			"graphite":                         graphite.NewExecutor,
			"opentsdb":                         opentsdb.NewExecutor,
			"prometheus":                       prometheus.NewExecutor,
			"influxdb":                         influxdb.NewExecutor,
			"mssql":                            mssql.NewExecutor,
			"postgres":                         postgresService.NewExecutor,
			"mysql":                            mysql.NewExecutor,
			"elasticsearch":                    elasticsearch.NewExecutor,
			"stackdriver":                      cloudMonitoringService.NewExecutor,
			"grafana-azure-monitor-datasource": azureMonitorService.NewExecutor,
			"loki":                             loki.NewExecutor,
			"tempo":                            tempo.NewExecutor,
		},
=======
func NewService() Service {
	return Service{
		//nolint: staticcheck // plugins.DataPlugin deprecated
		registry: map[string]func(*models.DataSource) (plugins.DataPlugin, error){},
>>>>>>> 6e2739a4
	}
}

// Service handles data requests to data sources.
type Service struct {
	Cfg                    *setting.Cfg
	CloudWatchService      *cloudwatch.CloudWatchService
	CloudMonitoringService *cloudmonitoring.Service
	AzureMonitorService    *azuremonitor.Service
	PluginManager          plugins.Manager

	//nolint: staticcheck // plugins.DataPlugin deprecated
	registry map[string]func(*models.DataSource) (plugins.DataPlugin, error)
}

// Init initialises the service.
func (s *Service) Init() error {
	return nil
}

//nolint: staticcheck // plugins.DataPlugin deprecated
func (s *Service) HandleRequest(ctx context.Context, ds *models.DataSource, query plugins.DataQuery) (
	plugins.DataResponse, error) {
	plugin := s.PluginManager.GetDataPlugin(ds.Type)
	if plugin == nil {
		factory, exists := s.registry[ds.Type]
		if !exists {
			return plugins.DataResponse{}, fmt.Errorf(
				"could not find plugin corresponding to data source type: %q", ds.Type)
		}

		var err error
		plugin, err = factory(ds)
		if err != nil {
			return plugins.DataResponse{}, fmt.Errorf("could not instantiate endpoint for data plugin %q: %w",
				ds.Type, err)
		}
	}

	return plugin.DataQuery(ctx, ds, query)
}

// RegisterQueryHandler registers a query handler factory.
// This is only exposed for tests!
//nolint: staticcheck // plugins.DataPlugin deprecated
func (s *Service) RegisterQueryHandler(name string, factory func(*models.DataSource) (plugins.DataPlugin, error)) {
	s.registry[name] = factory
}<|MERGE_RESOLUTION|>--- conflicted
+++ resolved
@@ -23,7 +23,6 @@
 )
 
 // NewService returns a new Service.
-<<<<<<< HEAD
 func NewService(cfg *setting.Cfg, cloudWatchService *cloudwatch.CloudWatchService,
 	cloudMonitoringService *cloudmonitoring.Service, azureMonitorService *azuremonitor.Service,
 	pluginManager plugins.Manager, postgresService *postgres.PostgresService) *Service {
@@ -47,12 +46,6 @@
 			"loki":                             loki.NewExecutor,
 			"tempo":                            tempo.NewExecutor,
 		},
-=======
-func NewService() Service {
-	return Service{
-		//nolint: staticcheck // plugins.DataPlugin deprecated
-		registry: map[string]func(*models.DataSource) (plugins.DataPlugin, error){},
->>>>>>> 6e2739a4
 	}
 }
 
