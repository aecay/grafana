--- conflicted
+++ resolved
@@ -191,85 +191,9 @@
 		limit = 1000
 	}
 
-<<<<<<< HEAD
-	sql.WriteString(`
-	SELECT
-		dashboard.id,
-		dashboard.title,
-		dashboard.slug,
-		dashboard_tag.term,
-		dashboard.folder_id,
-		folder.slug as folder_slug,
-		folder.title as folder_title
-	FROM `)
-
-	// add tags filter
-	if len(query.Tags) > 0 {
-		sql.WriteString(
-			`(
-		SELECT
-			dashboard.id FROM dashboard
-			LEFT OUTER JOIN dashboard_tag ON dashboard_tag.dashboard_id = dashboard.id
-		`)
-		if query.IsStarred {
-			sql.WriteString(" INNER JOIN star on star.dashboard_id = dashboard.id")
-		}
-
-		sql.WriteString(` WHERE dashboard_tag.term IN (?` + strings.Repeat(",?", len(query.Tags)-1) + `) AND `)
-		for _, tag := range query.Tags {
-			params = append(params, tag)
-		}
-		params = createSearchWhereClause(query, &sql, params)
-		fmt.Printf("params2 %v", params)
-
-		// this ends the inner select (tag filtered part)
-		sql.WriteString(`
-			GROUP BY dashboard.id HAVING COUNT(dashboard.id) >= ?
-			LIMIT ?) as ids
-			INNER JOIN dashboard on ids.id = dashboard.id
-		`)
-
-		params = append(params, len(query.Tags))
-		params = append(params, limit)
-	} else {
-		sql.WriteString(`( SELECT dashboard.id FROM dashboard `)
-		if query.IsStarred {
-			sql.WriteString(" INNER JOIN star on star.dashboard_id = dashboard.id")
-		}
-		sql.WriteString(` WHERE `)
-		params = createSearchWhereClause(query, &sql, params)
-
-		sql.WriteString(`
-			LIMIT ?) as ids
-		INNER JOIN dashboard on ids.id = dashboard.id
-		`)
-		params = append(params, limit)
-	}
-
-	sql.WriteString(`
-		LEFT OUTER JOIN dashboard folder on folder.id = dashboard.folder_id
-		LEFT OUTER JOIN dashboard_tag on dashboard.id = dashboard_tag.dashboard_id`)
-
-	sql.WriteString(fmt.Sprintf(" ORDER BY dashboard.title ASC LIMIT 5000"))
-
-	var res []DashboardSearchProjection
-
-	err := x.Sql(sql.String(), params...).Find(&res)
-	if err != nil {
-		return nil, err
-	}
-
-	return res, nil
-}
-
-func createSearchWhereClause(query *search.FindPersistedDashboardsQuery, sql *bytes.Buffer, params []interface{}) []interface{} {
-	sql.WriteString(` dashboard.org_id=?`)
-	params = append(params, query.SignedInUser.OrgId)
-=======
 	sb := NewSearchBuilder(query.SignedInUser, limit).
 		WithTags(query.Tags).
 		WithDashboardIdsIn(query.DashboardIds)
->>>>>>> 8160e68f
 
 	if query.IsStarred {
 		sb.IsStarred()
