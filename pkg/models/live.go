--- conflicted
+++ resolved
@@ -66,9 +66,18 @@
 
 // DashboardActivityChannel is a service to advertise dashboard activity
 type DashboardActivityChannel interface {
-<<<<<<< HEAD
-	DashboardSaved(uid string, userID int64) error
-	DashboardDeleted(uid string, userID int64) error
+	// Called when a dashboard is saved -- this includes the error so we can support a
+	// gitops workflow that knows if the value was saved to the local database or not
+	// in many cases all direct save requests will fail, but the request should be forwarded
+	// to any gitops observers
+	DashboardSaved(user *UserDisplayDTO, message string, dashboard *Dashboard, err error) error
+
+	// Called when a dashboard is deleted
+	DashboardDeleted(user *UserDisplayDTO, uid string) error
+
+	// Experimental! Indicate is GitOps is active.  This really means
+	// someone is subscribed to the `grafana/dashboards/gitops` channel
+	HasGitOpsObserver() bool
 }
 
 type LiveChannel struct {
@@ -89,18 +98,4 @@
 type GetLiveChannelQuery struct {
 	OrgId   int64
 	Channel string
-=======
-	// Called when a dashboard is saved -- this includes the error so we can support a
-	// gitops workflow that knows if the value was saved to the local database or not
-	// in many cases all direct save requests will fail, but the request should be forwarded
-	// to any gitops observers
-	DashboardSaved(user *UserDisplayDTO, message string, dashboard *Dashboard, err error) error
-
-	// Called when a dashboard is deleted
-	DashboardDeleted(user *UserDisplayDTO, uid string) error
-
-	// Experimental! Indicate is GitOps is active.  This really means
-	// someone is subscribed to the `grafana/dashboards/gitops` channel
-	HasGitOpsObserver() bool
->>>>>>> 7501a2de
 }