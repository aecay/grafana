import { merge } from 'lodash';
import { alpha, darken, emphasize, getContrastRatio, lighten } from './colorManipulator';
import { palette } from './palette';
import { DeepPartial, ThemeRichColor } from './types';

/** @internal */
export type ThemeColorsMode = 'light' | 'dark';

/** @internal */
export interface ThemeColorsBase<TColor> {
  mode: ThemeColorsMode;

  primary: TColor;
  secondary: TColor;
  info: TColor;
  error: TColor;
  success: TColor;
  warning: TColor;

  text: {
    primary: string;
    secondary: string;
    disabled: string;
    link: string;
    /** Used for auto white or dark text on colored backgrounds */
    maxContrast: string;
  };

  background: {
    /** Dashboard and body background */
    canvas: string;
    /** Primary content pane background (panels etc) */
    primary: string;
    /** Cards and elements that need to stand out on the primary background */
    secondary: string;
  };

  border: {
    weak: string;
    medium: string;
    strong: string;
  };

  gradients: {
    brandVertical: string;
    brandHorizontal: string;
  };

  action: {
    /** Used for selected menu item / select option */
    selected: string;
    /** Used for hovered menu item / select option */
    hover: string;
    /** Used for button/colored background hover opacity */
    hoverOpacity: number;
    /** Used focused menu item / select option */
    focus: string;
    /** Used for disabled buttons and inputs */
    disabledBackground: string;
    /** Disabled text */
    disabledText: string;
    /** Disablerd opacity */
    disabledOpacity: number;
  };

  hoverFactor: number;
  contrastThreshold: number;
  tonalOffset: number;
}

export interface ThemeHoverStrengh {}

/** @beta */
export interface ThemeColors extends ThemeColorsBase<ThemeRichColor> {
  /** Returns a text color for the background */
  getContrastText(background: string): string;
  /* Brighten or darken a color by specified factor (0-1) */
  emphasize(color: string, amount?: number): string;
}

/** @internal */
export type ThemeColorsInput = DeepPartial<ThemeColorsBase<ThemeRichColor>>;

class DarkColors implements ThemeColorsBase<Partial<ThemeRichColor>> {
  mode: ThemeColorsMode = 'dark';

  whiteBase = '201, 209, 217';

  border = {
    weak: `rgba(${this.whiteBase}, 0.10)`,
    medium: `rgba(${this.whiteBase}, 0.15)`,
    strong: `rgba(${this.whiteBase}, 0.25)`,
  };

  text = {
    primary: `rgb(${this.whiteBase})`,
    secondary: `rgba(${this.whiteBase}, 0.65)`,
    disabled: `rgba(${this.whiteBase}, 0.40)`,
    link: palette.blueDarkText,
    maxContrast: palette.white,
  };

  primary = {
    main: palette.blueDarkMain,
    text: palette.blueDarkText,
    border: palette.blueDarkText,
  };

  secondary = {
    main: `rgba(${this.whiteBase}, 0.1)`,
    shade: `rgba(${this.whiteBase}, 0.15)`,
    text: this.text.primary,
    contrastText: `rgb(${this.whiteBase})`,
    border: this.border.strong,
  };

  info = this.primary;

  error = {
    main: palette.redDarkMain,
    text: palette.redDarkText,
  };

  success = {
    main: palette.greenDarkMain,
    text: palette.greenDarkText,
  };

  warning = {
    main: palette.orangeDarkMain,
    text: palette.orangeDarkText,
  };

  background = {
    canvas: palette.gray05,
    primary: palette.gray10,
    secondary: palette.gray15,
  };

<<<<<<< HEAD
  border = {
    weak: `rgba(${this.whiteBase}, 0.08)`,
    medium: `rgba(${this.whiteBase}, 0.15)`,
    strong: `rgba(${this.whiteBase}, 0.20)`,
  };

=======
>>>>>>> 83d24b5a
  action = {
    hover: `rgba(${this.whiteBase}, 0.08)`,
    selected: `rgba(${this.whiteBase}, 0.12)`,
    focus: `rgba(${this.whiteBase}, 0.16)`,
    hoverOpacity: 0.08,
    disabledText: this.text.disabled,
    disabledBackground: `rgba(${this.whiteBase}, 0.07)`,
    disabledOpacity: 0.38,
  };

  gradients = {
    brandHorizontal: ' linear-gradient(270deg, #F55F3E 0%, #FF8833 100%);',
    brandVertical: 'linear-gradient(0.01deg, #F55F3E 0.01%, #FF8833 99.99%);',
  };

  contrastThreshold = 3;
  hoverFactor = 0.03;
  tonalOffset = 0.15;
}

class LightColors implements ThemeColorsBase<Partial<ThemeRichColor>> {
  mode: ThemeColorsMode = 'light';

  blackBase = '36, 41, 46';

  primary = {
    main: palette.blueLightMain,
    border: palette.blueLightText,
    text: palette.blueLightText,
  };

  text = {
    primary: `rgba(${this.blackBase}, 1)`,
    secondary: `rgba(${this.blackBase}, 0.75)`,
    disabled: `rgba(${this.blackBase}, 0.50)`,
    link: this.primary.text,
    maxContrast: palette.black,
  };

  border = {
    weak: `rgba(${this.blackBase}, 0.12)`,
    medium: `rgba(${this.blackBase}, 0.30)`,
    strong: `rgba(${this.blackBase}, 0.40)`,
  };

  secondary = {
    main: `rgba(${this.blackBase}, 0.11)`,
    shade: `rgba(${this.blackBase}, 0.16)`,
    contrastText: `rgba(${this.blackBase},  1)`,
    text: this.text.primary,
    border: this.border.strong,
  };

  info = {
    main: palette.blueLightMain,
    text: palette.blueLightText,
  };

  error = {
    main: palette.redLightMain,
    text: palette.redLightText,
    border: palette.redLightText,
  };

  success = {
    main: palette.greenLightMain,
    text: palette.greenLightText,
  };

  warning = {
    main: palette.orangeLightMain,
    text: palette.orangeLightText,
  };

  background = {
    canvas: palette.gray90,
    primary: palette.white,
    secondary: palette.gray100,
  };

  action = {
    hover: `rgba(${this.blackBase}, 0.04)`,
    selected: `rgba(${this.blackBase}, 0.08)`,
    hoverOpacity: 0.08,
    focus: `rgba(${this.blackBase}, 0.12)`,
    disabledBackground: `rgba(${this.blackBase}, 0.07)`,
    disabledText: this.text.disabled,
    disabledOpacity: 0.38,
  };

  gradients = {
    brandHorizontal: 'linear-gradient(90deg, #FF8833 0%, #F53E4C 100%);',
    brandVertical: 'linear-gradient(0.01deg, #F53E4C -31.2%, #FF8833 113.07%);',
  };

  contrastThreshold = 3;
  hoverFactor = 0.03;
  tonalOffset = 0.2;
}

export function createColors(colors: ThemeColorsInput): ThemeColors {
  const dark = new DarkColors();
  const light = new LightColors();
  const base = (colors.mode ?? 'dark') === 'dark' ? dark : light;
  const {
    primary = base.primary,
    secondary = base.secondary,
    info = base.info,
    warning = base.warning,
    success = base.success,
    error = base.error,
    tonalOffset = base.tonalOffset,
    hoverFactor = base.hoverFactor,
    contrastThreshold = base.contrastThreshold,
    ...other
  } = colors;

  function getContrastText(background: string) {
    const contrastText =
      getContrastRatio(background, dark.text.maxContrast) >= contrastThreshold
        ? dark.text.maxContrast
        : light.text.maxContrast;
    // todo, need color framework
    return contrastText;
  }

  const getRichColor = ({ color, name }: GetRichColorProps): ThemeRichColor => {
    color = { ...color, name };
    if (!color.main) {
      throw new Error(`Missing main color for ${name}`);
    }
    if (!color.text) {
      color.text = color.main;
    }
    if (!color.border) {
      color.border = color.text;
    }
    if (!color.shade) {
      color.shade = base.mode === 'light' ? darken(color.main, tonalOffset) : lighten(color.main, tonalOffset);
    }
    if (!color.transparent) {
      color.transparent = base.mode === 'light' ? alpha(color.main, 0.08) : alpha(color.main, 0.15);
    }
    if (!color.contrastText) {
      color.contrastText = getContrastText(color.main);
    }
    return color as ThemeRichColor;
  };

  return merge(
    {
      ...base,
      primary: getRichColor({ color: primary, name: 'primary' }),
      secondary: getRichColor({ color: secondary, name: 'secondary' }),
      info: getRichColor({ color: info, name: 'info' }),
      error: getRichColor({ color: error, name: 'error' }),
      success: getRichColor({ color: success, name: 'success' }),
      warning: getRichColor({ color: warning, name: 'warning' }),
      getContrastText,
      emphasize: (color: string, factor?: number) => {
        return emphasize(color, factor ?? hoverFactor);
      },
    },
    other
  );
}

interface GetRichColorProps {
  color: Partial<ThemeRichColor>;
  name: string;
}<|MERGE_RESOLUTION|>--- conflicted
+++ resolved
@@ -87,7 +87,7 @@
   whiteBase = '201, 209, 217';
 
   border = {
-    weak: `rgba(${this.whiteBase}, 0.10)`,
+    weak: `rgba(${this.whiteBase}, 0.08)`,
     medium: `rgba(${this.whiteBase}, 0.15)`,
     strong: `rgba(${this.whiteBase}, 0.25)`,
   };
@@ -137,15 +137,6 @@
     secondary: palette.gray15,
   };
 
-<<<<<<< HEAD
-  border = {
-    weak: `rgba(${this.whiteBase}, 0.08)`,
-    medium: `rgba(${this.whiteBase}, 0.15)`,
-    strong: `rgba(${this.whiteBase}, 0.20)`,
-  };
-
-=======
->>>>>>> 83d24b5a
   action = {
     hover: `rgba(${this.whiteBase}, 0.08)`,
     selected: `rgba(${this.whiteBase}, 0.12)`,
