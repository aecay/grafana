import {
  FieldConfigSource,
  GrafanaPlugin,
  PanelEditorProps,
  PanelMigrationHandler,
  PanelOptionEditorsRegistry,
  PanelPluginMeta,
  PanelProps,
  PanelTypeChangedHandler,
  FieldConfigProperty,
  PanelPluginDataSupport,
} from '../types';
import { FieldConfigEditorBuilder, PanelOptionsEditorBuilder } from '../utils/OptionsUIBuilders';
import { ComponentClass, ComponentType } from 'react';
import { set } from 'lodash';
import { deprecationWarning } from '../utils';
import { FieldConfigOptionsRegistry } from '../field';
import { createFieldConfigRegistry } from './registryFactories';

/** @beta */
export type StandardOptionConfig = {
  defaultValue?: any;
  settings?: any;
};

/** @beta */
export interface SetFieldConfigOptionsArgs<TFieldConfigOptions = any> {
  /**
   * Configuration object of the standard field config properites
   *
   * @example
   * ```typescript
   * {
   *   standardOptions: {
   *     [FieldConfigProperty.Decimals]: {
   *       defaultValue: 3
   *     }
   *   }
   * }
   * ```
   */
  standardOptions?: Partial<Record<FieldConfigProperty, StandardOptionConfig>>;

  /**
   * Array of standard field config properties that should not be available in the panel
   * @example
   * ```typescript
   * {
   *   disableStandardOptions: [FieldConfigProperty.Min, FieldConfigProperty.Max, FieldConfigProperty.Unit]
   * }
   * ```
   */
  disableStandardOptions?: FieldConfigProperty[];

  /**
   * Function that allows custom field config properties definition.
   *
   * @param builder
   *
   * @example
   * ```typescript
   * useCustomConfig: builder => {
   *   builder
   *    .addNumberInput({
   *      id: 'shapeBorderWidth',
   *      name: 'Border width',
   *      description: 'Border width of the shape',
   *      settings: {
   *        min: 1,
   *        max: 5,
   *      },
   *    })
   *    .addSelect({
   *      id: 'displayMode',
   *      name: 'Display mode',
   *      description: 'How the shape shout be rendered'
   *      settings: {
   *      options: [{value: 'fill', label: 'Fill' }, {value: 'transparent', label: 'Transparent }]
   *    },
   *  })
   * }
   * ```
   */
  useCustomConfig?: (builder: FieldConfigEditorBuilder<TFieldConfigOptions>) => void;
}

export class PanelPlugin<
  TOptions = any,
  TFieldConfigOptions extends object = any
> extends GrafanaPlugin<PanelPluginMeta> {
  private _defaults?: TOptions;
  private _fieldConfigDefaults: FieldConfigSource<TFieldConfigOptions> = {
    defaults: {},
    overrides: [],
  };

  private _fieldConfigRegistry?: FieldConfigOptionsRegistry;
  private _initConfigRegistry = () => {
    return new FieldConfigOptionsRegistry();
  };

  private _optionEditors?: PanelOptionEditorsRegistry;
  private registerOptionEditors?: (builder: PanelOptionsEditorBuilder<TOptions>) => void;

  panel: ComponentType<PanelProps<TOptions>> | null;
  editor?: ComponentClass<PanelEditorProps<TOptions>>;
  onPanelMigration?: PanelMigrationHandler<TOptions>;
  onPanelTypeChanged?: PanelTypeChangedHandler<TOptions>;
  noPadding?: boolean;
<<<<<<< HEAD
  editBanner?: ComponentType | null;
=======
  dataSupport: PanelPluginDataSupport = {
    annotations: false,
    alertStates: false,
  };
>>>>>>> cf64adf1

  /**
   * Legacy angular ctrl.  If this exists it will be used instead of the panel
   */
  angularPanelCtrl?: any;

  constructor(panel: ComponentType<PanelProps<TOptions>> | null) {
    super();
    this.panel = panel;
  }

  get defaults() {
    let result = this._defaults || {};

    if (!this._defaults) {
      const editors = this.optionEditors;

      if (!editors || editors.list().length === 0) {
        return null;
      }

      for (const editor of editors.list()) {
        set(result, editor.id, editor.defaultValue);
      }
    }

    return result;
  }

  get fieldConfigDefaults(): FieldConfigSource<TFieldConfigOptions> {
    const configDefaults = this._fieldConfigDefaults.defaults;
    configDefaults.custom = {} as TFieldConfigOptions;

    for (const option of this.fieldConfigRegistry.list()) {
      if (option.defaultValue === undefined) {
        continue;
      }

      set(configDefaults, option.id, option.defaultValue);
    }

    return {
      defaults: {
        ...configDefaults,
      },
      overrides: this._fieldConfigDefaults.overrides,
    };
  }

  /**
   * @deprecated setDefaults is deprecated in favor of setPanelOptions
   */
  setDefaults(defaults: TOptions) {
    deprecationWarning('PanelPlugin', 'setDefaults', 'setPanelOptions');
    this._defaults = defaults;
    return this;
  }

  get fieldConfigRegistry() {
    if (!this._fieldConfigRegistry) {
      this._fieldConfigRegistry = this._initConfigRegistry();
    }

    return this._fieldConfigRegistry;
  }

  get optionEditors(): PanelOptionEditorsRegistry {
    if (!this._optionEditors) {
      const builder = new PanelOptionsEditorBuilder<TOptions>();
      this._optionEditors = builder.getRegistry();

      if (this.registerOptionEditors) {
        this.registerOptionEditors(builder);
      }
    }

    return this._optionEditors;
  }

  /**
   * @deprecated setEditor is deprecated in favor of setPanelOptions
   */
  setEditor(editor: ComponentClass<PanelEditorProps<TOptions>>) {
    deprecationWarning('PanelPlugin', 'setEditor', 'setPanelOptions');
    this.editor = editor;
    return this;
  }

  /**
   * Add a component to the top of the panel editor
   */
  setEditBanner(editBanner: ComponentType) {
    this.editBanner = editBanner;
    return this;
  }

  setNoPadding() {
    this.noPadding = true;
    return this;
  }

  /**
   * This function is called before the panel first loads if
   * the current version is different than the version that was saved.
   *
   * This is a good place to support any changes to the options model
   */
  setMigrationHandler(handler: PanelMigrationHandler<TOptions>) {
    this.onPanelMigration = handler;
    return this;
  }

  /**
   * This function is called when the visualization was changed. This
   * passes in the panel model for previous visualisation options inspection
   * and panel model updates.
   *
   * This is useful for supporting PanelModel API updates when changing
   * between Angular and React panels.
   */
  setPanelChangeHandler(handler: PanelTypeChangedHandler) {
    this.onPanelTypeChanged = handler;
    return this;
  }

  /**
   * Enables panel options editor creation
   *
   * @example
   * ```typescript
   *
   * import { ShapePanel } from './ShapePanel';
   *
   * interface ShapePanelOptions {}
   *
   * export const plugin = new PanelPlugin<ShapePanelOptions>(ShapePanel)
   *   .setPanelOptions(builder => {
   *     builder
   *       .addSelect({
   *         id: 'shape',
   *         name: 'Shape',
   *         description: 'Select shape to render'
   *         settings: {
   *           options: [
   *             {value: 'circle', label: 'Circle' },
   *             {value: 'square', label: 'Square },
   *             {value: 'triangle', label: 'Triangle }
   *            ]
   *         },
   *       })
   *   })
   * ```
   *
   * @public
   **/
  setPanelOptions(builder: (builder: PanelOptionsEditorBuilder<TOptions>) => void) {
    // builder is applied lazily when options UI is created
    this.registerOptionEditors = builder;
    return this;
  }

  /**
   * Tells Grafana if the plugin should subscribe to annotation and alertState results.
   *
   * @example
   * ```typescript
   *
   * import { ShapePanel } from './ShapePanel';
   *
   * interface ShapePanelOptions {}
   *
   * export const plugin = new PanelPlugin<ShapePanelOptions>(ShapePanel)
   *     .useFieldConfig({})
   *     ...
   *     ...
   *     .setDataSupport({
   *       annotations: true,
   *       alertStates: true,
   *     });
   * ```
   *
   * @public
   **/
  setDataSupport(support: Partial<PanelPluginDataSupport>) {
    this.dataSupport = { ...this.dataSupport, ...support };
    return this;
  }

  /**
   * Allows specifying which standard field config options panel should use and defining default values
   *
   * @example
   * ```typescript
   *
   * import { ShapePanel } from './ShapePanel';
   *
   * interface ShapePanelOptions {}
   *
   * // when plugin should use all standard options
   * export const plugin = new PanelPlugin<ShapePanelOptions>(ShapePanel)
   *  .useFieldConfig();
   *
   * // when plugin should only display specific standard options
   * // note, that options will be displayed in the order they are provided
   * export const plugin = new PanelPlugin<ShapePanelOptions>(ShapePanel)
   *  .useFieldConfig({
   *    standardOptions: [FieldConfigProperty.Min, FieldConfigProperty.Max]
   *   });
   *
   * // when standard option's default value needs to be provided
   * export const plugin = new PanelPlugin<ShapePanelOptions>(ShapePanel)
   *  .useFieldConfig({
   *    standardOptions: [FieldConfigProperty.Min, FieldConfigProperty.Max],
   *    standardOptionsDefaults: {
   *      [FieldConfigProperty.Min]: 20,
   *      [FieldConfigProperty.Max]: 100
   *    }
   *  });
   *
   * // when custom field config options needs to be provided
   * export const plugin = new PanelPlugin<ShapePanelOptions>(ShapePanel)
   *  .useFieldConfig({
   *    useCustomConfig: builder => {
   *      builder
   *       .addNumberInput({
   *         id: 'shapeBorderWidth',
   *         name: 'Border width',
   *         description: 'Border width of the shape',
   *         settings: {
   *           min: 1,
   *           max: 5,
   *         },
   *       })
   *       .addSelect({
   *         id: 'displayMode',
   *         name: 'Display mode',
   *         description: 'How the shape shout be rendered'
   *         settings: {
   *         options: [{value: 'fill', label: 'Fill' }, {value: 'transparent', label: 'Transparent }]
   *       },
   *     })
   *   },
   *  });
   *
   * ```
   *
   * @public
   */
  useFieldConfig(config: SetFieldConfigOptionsArgs<TFieldConfigOptions> = {}) {
    // builder is applied lazily when custom field configs are accessed
    this._initConfigRegistry = () => createFieldConfigRegistry(config, this.meta.name);

    return this;
  }
}<|MERGE_RESOLUTION|>--- conflicted
+++ resolved
@@ -107,14 +107,11 @@
   onPanelMigration?: PanelMigrationHandler<TOptions>;
   onPanelTypeChanged?: PanelTypeChangedHandler<TOptions>;
   noPadding?: boolean;
-<<<<<<< HEAD
   editBanner?: ComponentType | null;
-=======
   dataSupport: PanelPluginDataSupport = {
     annotations: false,
     alertStates: false,
   };
->>>>>>> cf64adf1
 
   /**
    * Legacy angular ctrl.  If this exists it will be used instead of the panel
