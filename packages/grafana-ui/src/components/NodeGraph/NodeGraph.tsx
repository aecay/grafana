import React, { memo, MouseEvent, MutableRefObject, useCallback, useMemo, useState } from 'react';
import cx from 'classnames';
import useMeasure from 'react-use/lib/useMeasure';
import { usePanning } from './usePanning';
import { EdgeDatum, NodeDatum, NodesMarker } from './types';
import { Node } from './Node';
import { Edge } from './Edge';
import { ViewControls } from './ViewControls';
import { DataFrame, GrafanaTheme, LinkModel } from '@grafana/data';
import { useZoom } from './useZoom';
import { Bounds, Config, defaultConfig, graphBounds, useLayout } from './layout';
import { EdgeArrowMarker } from './EdgeArrowMarker';
import { stylesFactory, useTheme } from '../../themes';
import { css } from '@emotion/css';
import { useCategorizeFrames } from './useCategorizeFrames';
import { EdgeLabel } from './EdgeLabel';
import { useContextMenu } from './useContextMenu';
import { processNodes } from './utils';
import { Icon } from '..';
import { useNodeLimit } from './useNodeLimit';
import { Marker } from './Marker';
import { Legend } from './Legend';

const getStyles = stylesFactory((theme: GrafanaTheme) => ({
  wrapper: css`
    height: 100%;
    width: 100%;
    overflow: hidden;
    position: relative;
  `,

  svg: css`
    height: 100%;
    width: 100%;
    overflow: visible;
    font-size: 10px;
    cursor: move;
  `,

  svgPanning: css`
    user-select: none;
  `,

  mainGroup: css`
    will-change: transform;
  `,

  viewControls: css`
    position: absolute;
    left: 10px;
    top: 10px;
  `,
  alert: css`
    padding: 5px 8px;
    font-size: 10px;
    text-shadow: 0 1px 0 rgba(0, 0, 0, 0.2);
    border-radius: ${theme.border.radius.md};
    align-items: center;
    position: absolute;
    top: 0;
    right: 0;
    background: ${theme.palette.warn};
    color: ${theme.palette.white};
  `,
}));

// This is mainly for performance reasons.
const defaultNodeCountLimit = 7;

interface Props {
  dataFrames: DataFrame[];
  getLinks: (dataFrame: DataFrame, rowIndex: number) => LinkModel[];
  nodeLimit?: number;
}
export function NodeGraph({ getLinks, dataFrames, nodeLimit }: Props) {
  const nodeCountLimit = nodeLimit || defaultNodeCountLimit;
  const { edges: edgesDataFrames, nodes: nodesDataFrames } = useCategorizeFrames(dataFrames);

  const [measureRef, { width, height }] = useMeasure();
  const [config, setConfig] = useState<Config>(defaultConfig);

  // We need hover state here because for nodes we also highlight edges and for edges have labels separate to make
  // sure they are visible on top of everything else
  const { nodeHover, setNodeHover, clearNodeHover, edgeHover, setEdgeHover, clearEdgeHover } = useHover();

  const firstNodesDataFrame = nodesDataFrames[0];
  const firstEdgesDataFrame = edgesDataFrames[0];

  const theme = useTheme();

  // TODO we should be able to allow multiple dataframes for both edges and nodes, could be issue with node ids which in
  //  that case should be unique or figure a way to link edges and nodes dataframes together.
  const processed = useMemo(() => processNodes(firstNodesDataFrame, firstEdgesDataFrame, theme), [
    firstEdgesDataFrame,
    firstNodesDataFrame,
    theme,
  ]);

  // May seem weird that we do layout first and then limit the nodes shown but the problem is we want to keep the node
  // position stable which means we need the full layout first and then just visually hide the nodes. As hiding/showing
  // nodes should not have effect on layout it should not be recalculated.
  const layout = useLayout(processed.nodes, processed.edges, config);

  const [focusedNode, setFocusedNode] = useState<NodeDatum>();
  const { nodes, edges, markers } = useNodeLimit(layout.nodes, layout.edges, nodeCountLimit, config, focusedNode);

  // We do centering here instead of using centering force to keep this more stable
  const bounds = useMemo(() => graphBounds(nodes), [nodes]);

  const hiddenNodesCount = processed.nodes.length - nodes.length;

  const { panRef, zoomRef, onStepUp, onStepDown, isPanning, position, scale, isMaxZoom, isMinZoom } = usePanAndZoom(
    bounds
  );
  const { onEdgeOpen, onNodeOpen, MenuComponent } = useContextMenu(getLinks, nodesDataFrames[0], edgesDataFrames[0]);
<<<<<<< HEAD
  const theme = useTheme();
=======
>>>>>>> 0a56527e
  const styles = getStyles(theme);

  // This cannot be inline func or it will create infinite render cycle.
  const topLevelRef = useCallback(
    (r) => {
      measureRef(r);
      (zoomRef as MutableRefObject<HTMLElement | null>).current = r;
    },
    [measureRef, zoomRef]
  );

  return (
    <div ref={topLevelRef} className={styles.wrapper}>
      <svg
        ref={panRef}
        viewBox={`${-(width / 2)} ${-(height / 2)} ${width} ${height}`}
        className={cx(styles.svg, isPanning && styles.svgPanning)}
      >
        <g
          className={styles.mainGroup}
          style={{ transform: `scale(${scale}) translate(${Math.floor(position.x)}px, ${Math.floor(position.y)}px)` }}
        >
          <EdgeArrowMarker />
          {!config.gridLayout && (
            <Edges
              edges={edges}
              nodeHoveringId={nodeHover}
              edgeHoveringId={edgeHover}
              onClick={onEdgeOpen}
              onMouseEnter={setEdgeHover}
              onMouseLeave={clearEdgeHover}
            />
          )}
          <Nodes
            nodes={nodes}
            onMouseEnter={setNodeHover}
            onMouseLeave={clearNodeHover}
            onClick={onNodeOpen}
            hoveringId={nodeHover}
          />

          <Markers markers={markers || []} onClick={(e, m) => setFocusedNode(m.node)} />
          {/*We split the labels from edges so that they are shown on top of everything else*/}
          {!config.gridLayout && <EdgeLabels edges={edges} nodeHoveringId={nodeHover} edgeHoveringId={edgeHover} />}
        </g>
      </svg>

      <div className={styles.viewControls}>
        <ViewControls<Config>
          config={config}
          onConfigChange={setConfig}
          onMinus={onStepDown}
          onPlus={onStepUp}
          scale={scale}
          disableZoomIn={isMaxZoom}
          disableZoomOut={isMinZoom}
        />
        {nodes.length && (
          <Legend
            nodes={nodes}
            onClick={(data) => {
              setConfig({
                ...config,
                sort: data.field,
              });
            }}
          />
        )}
      </div>

      {hiddenNodesCount > 0 && (
        <div className={styles.alert} aria-label={'Nodes hidden warning'}>
          <Icon size="sm" name={'info-circle'} /> {hiddenNodesCount} nodes are hidden for performance reasons.
        </div>
      )}

      {MenuComponent}
    </div>
  );
}

// These components are here as a perf optimisation to prevent going through all nodes and edges on every pan/zoom.

interface NodesProps {
  nodes: NodeDatum[];
  onMouseEnter: (id: string) => void;
  onMouseLeave: (id: string) => void;
  onClick: (event: MouseEvent<SVGElement>, node: NodeDatum) => void;
  hoveringId?: string;
}
const Nodes = memo(function Nodes(props: NodesProps) {
  return (
    <>
      {props.nodes.map((n) => (
        <Node
          key={n.id}
          node={n}
          onMouseEnter={props.onMouseEnter}
          onMouseLeave={props.onMouseLeave}
          onClick={props.onClick}
          hovering={props.hoveringId === n.id}
        />
      ))}
    </>
  );
});

interface MarkersProps {
  markers: NodesMarker[];
  onClick: (event: MouseEvent<SVGElement>, marker: NodesMarker) => void;
}
const Markers = memo(function Nodes(props: MarkersProps) {
  return (
    <>
      {props.markers.map((m) => (
        <Marker key={'marker-' + m.node.id} marker={m} onClick={props.onClick} />
      ))}
    </>
  );
});

interface EdgesProps {
  edges: EdgeDatum[];
  nodeHoveringId?: string;
  edgeHoveringId?: string;
  onClick: (event: MouseEvent<SVGElement>, link: EdgeDatum) => void;
  onMouseEnter: (id: string) => void;
  onMouseLeave: (id: string) => void;
}
const Edges = memo(function Edges(props: EdgesProps) {
  return (
    <>
      {props.edges.map((e) => (
        <Edge
          key={e.id}
          edge={e}
          hovering={
            (e.source as NodeDatum).id === props.nodeHoveringId ||
            (e.target as NodeDatum).id === props.nodeHoveringId ||
            props.edgeHoveringId === e.id
          }
          onClick={props.onClick}
          onMouseEnter={props.onMouseEnter}
          onMouseLeave={props.onMouseLeave}
        />
      ))}
    </>
  );
});

interface EdgeLabelsProps {
  edges: EdgeDatum[];
  nodeHoveringId?: string;
  edgeHoveringId?: string;
}
const EdgeLabels = memo(function EdgeLabels(props: EdgeLabelsProps) {
  return (
    <>
      {props.edges.map((e, index) => {
        const shouldShow =
          (e.source as NodeDatum).id === props.nodeHoveringId ||
          (e.target as NodeDatum).id === props.nodeHoveringId ||
          props.edgeHoveringId === e.id;
        const hasStats = e.mainStat || e.secondaryStat;
        return shouldShow && hasStats && <EdgeLabel key={e.id} edge={e} />;
      })}
    </>
  );
});

function usePanAndZoom(bounds: Bounds) {
  const { scale, onStepDown, onStepUp, ref, isMax, isMin } = useZoom();
  const { state: panningState, ref: panRef } = usePanning<SVGSVGElement>({
    scale,
    bounds,
  });
  const { position, isPanning } = panningState;
  return { zoomRef: ref, panRef, position, isPanning, scale, onStepDown, onStepUp, isMaxZoom: isMax, isMinZoom: isMin };
}

function useHover() {
  const [nodeHover, setNodeHover] = useState<string | undefined>(undefined);
  const clearNodeHover = useCallback(() => setNodeHover(undefined), [setNodeHover]);
  const [edgeHover, setEdgeHover] = useState<string | undefined>(undefined);
  const clearEdgeHover = useCallback(() => setEdgeHover(undefined), [setEdgeHover]);

  return { nodeHover, setNodeHover, clearNodeHover, edgeHover, setEdgeHover, clearEdgeHover };
}<|MERGE_RESOLUTION|>--- conflicted
+++ resolved
@@ -113,10 +113,6 @@
     bounds
   );
   const { onEdgeOpen, onNodeOpen, MenuComponent } = useContextMenu(getLinks, nodesDataFrames[0], edgesDataFrames[0]);
-<<<<<<< HEAD
-  const theme = useTheme();
-=======
->>>>>>> 0a56527e
   const styles = getStyles(theme);
 
   // This cannot be inline func or it will create infinite render cycle.
