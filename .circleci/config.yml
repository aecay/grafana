--- conflicted
+++ resolved
@@ -826,11 +826,7 @@
           command: |
             # To save memory, run in two batches
             golangci-lint run -v -j 4 --config scripts/go/configs/ci/.golangci.toml -E deadcode -E depguard -E dogsled \
-<<<<<<< HEAD
-              -E errcheck -E goconst -E golint -E gosec -E gosimple -E govet ./pkg/...
-=======
               -E errcheck -E goconst -E golint -E gosec -E gosimple -E govet -E scopelint ./pkg/...
->>>>>>> d1e6214a
             golangci-lint run -v -j 4 --config scripts/go/configs/ci/.golangci.toml -E ineffassign \
               -E rowserrcheck -E staticcheck -E structcheck -E typecheck -E unconvert -E unused -E varcheck ./pkg/...
             ./scripts/go/bin/revive -formatter stylish -config ./scripts/go/configs/revive.toml ./pkg/...
